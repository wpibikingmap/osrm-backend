--- conflicted
+++ resolved
@@ -28,11 +28,7 @@
 #ifndef OSRM_H
 #define OSRM_H
 
-<<<<<<< HEAD
-#include <osrm/server_paths.hpp>
-=======
 #include <osrm/ServerConfig.h>
->>>>>>> 12f2acc9
 
 #include <memory>
 
